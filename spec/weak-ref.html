--- conflicted
+++ resolved
@@ -44,16 +44,10 @@
       <emu-alg>
         1. If NewTarget is *undefined*, throw a *TypeError* exception.
         1. If Type(_target_) is not Object, throw a *TypeError* exception.
-<<<<<<< HEAD
-        1. Let _weakRef_ be ? OrdinaryCreateFromConstructor(NewTarget, `"%WeakRefPrototype%"`, &laquo; [[WeakRefTarget]] &raquo;).
-        1. Perfom ! KeepDuringJob(_target_).
+        1. Let _weakRef_ be ? OrdinaryCreateFromConstructor(NewTarget,
+        `"%WeakRefPrototype%"`, &laquo; [[WeakRefTarget]] &raquo;).
+        1. Perfom ! AddToKeptObjects(_target_).
         1. Set _weakRef_.[[WeakRefTarget]] to _target_.
-=======
-        1. Let _weakRef_ be ? OrdinaryCreateFromConstructor(NewTarget,
-        `"%WeakRefPrototype%"`, &laquo; [[Target]] &raquo;).
-        1. Perfom ! AddToKeptObjects(_target_).
-        1. Set _weakRef_.[[Target]] to _target_.
->>>>>>> dbfc03ff
         1. Return _weakRef_.
     </emu-clause>
   </emu-clause>
